--- conflicted
+++ resolved
@@ -18,7 +18,6 @@
 # Here is the basic layout of a whisper data file
 #
 # File = Header,Data
-<<<<<<< HEAD
 #	Header = Metadata,ArchiveInfo+
 #		Metadata = aggregationType,maxRetention,xFilesFactor,archiveCount
 #		ArchiveInfo = Offset,SecondsPerPoint,Points
@@ -29,6 +28,7 @@
 import itertools
 import operator
 import os
+import re
 import struct
 import sys
 import time
@@ -38,23 +38,6 @@
 
 if sys.version_info >= (3, 0):
     xrange = range
-=======
-#        Header = Metadata,ArchiveInfo+
-#                Metadata = aggregationType,maxRetention,xFilesFactor,archiveCount
-#                ArchiveInfo = Offset,SecondsPerPoint,Points
-#        Data = Archive+
-#                Archive = Point+
-#                        Point = timestamp,value
-
-import re
-import os
-import time
-import struct
-import operator
-import itertools
-
-from errno import ENOSPC
->>>>>>> 65a16726
 
 try:
   import fcntl
@@ -410,47 +393,6 @@
   if os.path.exists(path):
     raise InvalidConfiguration("File %s already exists!" % path)
 
-<<<<<<< HEAD
-  with open(path,'wb') as fh:
-    if LOCK:
-      fcntl.flock( fh.fileno(), fcntl.LOCK_EX )
-
-    aggregationType = struct.pack( longFormat, aggregationMethodToType.get(aggregationMethod, 1) )
-    oldest = max([secondsPerPoint * points for secondsPerPoint,points in archiveList])
-    maxRetention = struct.pack( longFormat, oldest )
-    xFilesFactor = struct.pack( floatFormat, float(xFilesFactor) )
-    archiveCount = struct.pack(longFormat, len(archiveList))
-    packedMetadata = aggregationType + maxRetention + xFilesFactor + archiveCount
-    fh.write(packedMetadata)
-    headerSize = metadataSize + (archiveInfoSize * len(archiveList))
-    archiveOffsetPointer = headerSize
-
-    for secondsPerPoint,points in archiveList:
-      archiveInfo = struct.pack(archiveInfoFormat, archiveOffsetPointer, secondsPerPoint, points)
-      fh.write(archiveInfo)
-      archiveOffsetPointer += (points * pointSize)
-
-    #If configured to use fallocate and capable of fallocate use that, else
-    #attempt sparse if configure or zero pre-allocate if sparse isn't configured.
-    if CAN_FALLOCATE and useFallocate:
-      remaining = archiveOffsetPointer - headerSize
-      fallocate(fh, headerSize, remaining)
-    elif sparse:
-      fh.seek(archiveOffsetPointer - 1)
-      fh.write('\x00')
-    else:
-      remaining = archiveOffsetPointer - headerSize
-      chunksize = 16384
-      zeroes = b'\x00' * chunksize
-      while remaining > chunksize:
-        fh.write(zeroes)
-        remaining -= chunksize
-      fh.write(zeroes[:remaining])
-
-    if AUTOFLUSH:
-      fh.flush()
-      os.fsync(fh.fileno())
-=======
   with open(path, 'wb') as fh:
     try:
       if LOCK:
@@ -478,11 +420,11 @@
         fallocate(fh, headerSize, remaining)
       elif sparse:
         fh.seek(archiveOffsetPointer - 1)
-        fh.write('\x00')
+        fh.write(b'\x00')
       else:
         remaining = archiveOffsetPointer - headerSize
         chunksize = 16384
-        zeroes = '\x00' * chunksize
+        zeroes = b'\x00' * chunksize
         while remaining > chunksize:
           fh.write(zeroes)
           remaining -= chunksize
@@ -493,12 +435,11 @@
         os.fsync(fh.fileno())
       # Explicitly close the file to catch IOError on close()
       fh.close()
-    except IOError, e:
+    except IOError:
       # if we got an IOError above, the file is either empty or half created.
       # Better off deleting it to avoid surprises later
       os.unlink(fh.name)
       raise
->>>>>>> 65a16726
 
 
 def aggregate(aggregationMethod, knownValues):
@@ -551,15 +492,9 @@
     fh.seek(higher['offset'])
     seriesString += fh.read(higherLastOffset - higher['offset'])
 
-<<<<<<< HEAD
-  #Now we unpack the series data we just read
-  byteOrder,pointTypes = pointFormat[0],pointFormat[1:]
-  points = len(seriesString) // pointSize
-=======
   # Now we unpack the series data we just read
   byteOrder, pointTypes = pointFormat[0], pointFormat[1:]
-  points = len(seriesString) / pointSize
->>>>>>> 65a16726
+  points = len(seriesString) // pointSize
   seriesFormat = byteOrder + (pointTypes * points)
   unpackedSeries = struct.unpack(seriesFormat, seriesString)
 
@@ -686,15 +621,9 @@
     fcntl.flock(fh.fileno(), fcntl.LOCK_EX)
 
   header = __readHeader(fh)
-<<<<<<< HEAD
-  now = int( time.time() )
-  archives = iter( header['archives'] )
-  currentArchive = next(archives)
-=======
   now = int(time.time())
   archives = iter(header['archives'])
-  currentArchive = archives.next()
->>>>>>> 65a16726
+  currentArchive = next(archives)
   currentPoints = []
 
   for point in points:
@@ -877,13 +806,8 @@
 
   if baseInterval == 0:
     step = archive['secondsPerPoint']
-<<<<<<< HEAD
     points = (untilInterval - fromInterval) // step
-    timeInfo = (fromInterval,untilInterval,step)
-=======
-    points = (untilInterval - fromInterval) / step
     timeInfo = (fromInterval, untilInterval, step)
->>>>>>> 65a16726
     valueList = [None] * points
     return (timeInfo, valueList)
 
@@ -909,15 +833,9 @@
     fh.seek(archive['offset'])
     seriesString += fh.read(untilOffset - archive['offset'])
 
-<<<<<<< HEAD
-  #Now we unpack the series data we just read (anything faster than unpack?)
-  byteOrder,pointTypes = pointFormat[0],pointFormat[1:]
-  points = len(seriesString) // pointSize
-=======
   # Now we unpack the series data we just read (anything faster than unpack?)
   byteOrder, pointTypes = pointFormat[0], pointFormat[1:]
-  points = len(seriesString) / pointSize
->>>>>>> 65a16726
+  points = len(seriesString) // pointSize
   seriesFormat = byteOrder + (pointTypes * points)
   unpackedSeries = struct.unpack(seriesFormat, seriesString)
 
@@ -930,11 +848,7 @@
     pointTime = unpackedSeries[i]
     if pointTime == currentInterval:
       pointValue = unpackedSeries[i+1]
-<<<<<<< HEAD
-      valueList[i//2] = pointValue #in-place reassignment is faster than append()
-=======
-      valueList[i/2] = pointValue  # In-place reassignment is faster than append()
->>>>>>> 65a16726
+      valueList[i//2] = pointValue  # In-place reassignment is faster than append()
     currentInterval += step
 
   timeInfo = (fromInterval, untilInterval, step)
@@ -1008,11 +922,7 @@
     (toTimeInfo, toValues) = __archive_fetch(fh_to, archive, startTime, untilTime)
     (start, end, archive_step) = (min(fromTimeInfo[0], toTimeInfo[0]), max(fromTimeInfo[1], toTimeInfo[1]), min(fromTimeInfo[2], toTimeInfo[2]))
 
-<<<<<<< HEAD
-    points = map(lambda s: (s * archive_step + start,fromValues[s],toValues[s]), xrange(0,(end - start) // archive_step))
-=======
-    points = map(lambda s: (s * archive_step + start, fromValues[s], toValues[s]), range(0, (end - start) / archive_step))
->>>>>>> 65a16726
+    points = map(lambda s: (s * archive_step + start, fromValues[s], toValues[s]), xrange(0,(end - start) // archive_step))
     if ignore_empty:
       points = [p for p in points if p[1] is not None and p[2] is not None]
     else:
